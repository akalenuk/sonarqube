--- conflicted
+++ resolved
@@ -25,17 +25,13 @@
   </thead>
   <tbody>
     <ProjectRow
-<<<<<<< HEAD
-      key="a"
-      onApplyTemplateClick={[Function]}
-=======
       currentUser={
         Object {
           "login": "foo",
         }
       }
+      key="a"
       onApplyTemplate={[Function]}
->>>>>>> ae63a6af
       onProjectCheck={[Function]}
       project={
         Object {
@@ -48,17 +44,13 @@
       selected={true}
     />
     <ProjectRow
-<<<<<<< HEAD
-      key="b"
-      onApplyTemplateClick={[Function]}
-=======
       currentUser={
         Object {
           "login": "foo",
         }
       }
+      key="b"
       onApplyTemplate={[Function]}
->>>>>>> ae63a6af
       onProjectCheck={[Function]}
       project={
         Object {
