--- conflicted
+++ resolved
@@ -19,13 +19,9 @@
  */
 package org.sonar.api.component;
 
-<<<<<<< HEAD
-import org.sonar.api.batch.sensor.SensorContext;
-=======
 import org.sonar.api.batch.fs.InputFile;
 import org.sonar.api.batch.fs.InputPath;
 import org.sonar.api.issue.Issuable;
->>>>>>> a2d5e825
 import org.sonar.api.resources.Resource;
 import org.sonar.api.source.Highlightable;
 import org.sonar.api.source.Symbolizable;
@@ -61,9 +57,7 @@
  * @see Testable
  * @see TestPlan
  * @since 3.5
- * @deprecated since 5.0 everything you need is available in {@link SensorContext}
  */
-@Deprecated
 public interface ResourcePerspectives extends Perspectives {
 
   @CheckForNull
